--- conflicted
+++ resolved
@@ -42,12 +42,9 @@
 UPLOAD_FOLDER = Path(__file__).parent / "uploads"
 UPLOAD_FOLDER.mkdir(exist_ok=True)
 
-<<<<<<< HEAD
+ALLOWED_EXTENSIONS = {"mscz"}
 ALLOWED_EXTENSIONS = {"mp3"}
 ALLOWED_PDF_EXTENSIONS = {"pdf"}
-=======
-ALLOWED_EXTENSIONS = {"mscz"}
->>>>>>> e6011213
 PASSWORD = os.environ.get("UPLOAD_PASSWORD", "changeme")
 MUSESCORE_BIN = os.environ.get("MUSESCORE_BIN", "musescore")
 RATINGS_CSV = Path(__file__).parent / "ratings.csv"
@@ -279,16 +276,9 @@
             <div class="form-group">
                 <label for="model_name">Model Name (optional):</label>
                 <input type="text" id="model_name" name="model_name" placeholder="e.g., GPT-4, Claude, etc.">
-<<<<<<< HEAD
             </div>            <div class="form-group">
                 <label for="file">Choose MP3 file:</label>
                 <input type="file" id="file" name="file" accept="audio/mpeg" required>
-=======
-            </div>
-            <div class="form-group">
-                <label for="file">Choose MSCZ file:</label>
-                <input type="file" id="file" name="file" accept=".mscz" required>
->>>>>>> e6011213
             </div>
             <div class="form-group">
                 <label for="score_file">Choose PDF Score (optional):</label>
@@ -324,7 +314,27 @@
                 message = "Score file must be a PDF."
             else:
                 filename = secure_filename(file.filename)
-<<<<<<< HEAD
+                mscz_path = UPLOAD_FOLDER / filename
+                file.save(mscz_path)
+
+                base = mscz_path.stem
+                ogg_path = UPLOAD_FOLDER / f"{base}.ogg"
+                xml_path = UPLOAD_FOLDER / f"{base}.musicxml"
+                try:
+                    subprocess.run([MUSESCORE_BIN, str(mscz_path), "-o", str(ogg_path)], check=True)
+                    subprocess.run([MUSESCORE_BIN, str(mscz_path), "-o", str(xml_path)], check=True)
+                except Exception as e:
+                    message = f"Conversion failed: {e}"
+                else:
+                    # Save metadata if any fields are provided
+                    model_name = request.form.get("model_name", "").strip()
+                    composer = request.form.get("composer", "").strip()
+                    piece_name = request.form.get("piece_name", "").strip()
+
+                    if model_name or composer or piece_name:
+                        save_metadata(ogg_path.name, model_name, composer, piece_name)
+
+                    message = f"✔ Uploaded {filename}"
                 file.save(UPLOAD_FOLDER / filename)
                 
                 # Handle score file upload
@@ -346,29 +356,6 @@
                 
                 score_msg = f" and score {score_filename}" if score_filename else ""
                 message = f"✔ Uploaded {filename}{score_msg}"
-=======
-                mscz_path = UPLOAD_FOLDER / filename
-                file.save(mscz_path)
-
-                base = mscz_path.stem
-                ogg_path = UPLOAD_FOLDER / f"{base}.ogg"
-                xml_path = UPLOAD_FOLDER / f"{base}.musicxml"
-                try:
-                    subprocess.run([MUSESCORE_BIN, str(mscz_path), "-o", str(ogg_path)], check=True)
-                    subprocess.run([MUSESCORE_BIN, str(mscz_path), "-o", str(xml_path)], check=True)
-                except Exception as e:
-                    message = f"Conversion failed: {e}"
-                else:
-                    # Save metadata if any fields are provided
-                    model_name = request.form.get("model_name", "").strip()
-                    composer = request.form.get("composer", "").strip()
-                    piece_name = request.form.get("piece_name", "").strip()
-
-                    if model_name or composer or piece_name:
-                        save_metadata(ogg_path.name, model_name, composer, piece_name)
-
-                    message = f"✔ Uploaded {filename}"
->>>>>>> e6011213
     return render_template_string(UPLOAD_FORM_HTML, message=message)
 
 # ---------------------------------------------------------------------------
@@ -1029,14 +1016,7 @@
                             📄 Download Score
                         </a>
                         {% endif %}
-<<<<<<< HEAD
                         <audio controls preload="none" src="{{ url_for('uploaded_file', filename=t) }}"></audio><div class="rating-form">
-=======
-                        <audio controls preload="none" src="{{ url_for('uploaded_file', filename=t) }}"></audio>
-                        {% set base = t.rsplit('.', 1)[0] %}
-                        <a href="{{ url_for('score', basename=base) }}" target="_blank" class="score-btn">View Score</a>
-                        <div class="rating-form">
->>>>>>> e6011213
                             <input type="hidden" name="filenames" value="{{ t }}">
                             <div class="rating-section">
                                 <div class="rating-options">
@@ -1444,26 +1424,21 @@
     )
 
 # ---------------------------------------------------------------------------
-<<<<<<< HEAD
+# Static serving of uploaded files
 # Static serving of uploaded mp3s and PDF scores
-=======
-# Static serving of uploaded files
->>>>>>> e6011213
 # ---------------------------------------------------------------------------
 @app.route("/uploads/<path:filename>")
 def uploaded_file(filename):
     return send_from_directory(app.config["UPLOAD_FOLDER"], filename)
 
-<<<<<<< HEAD
-@app.route("/scores/<path:filename>")
-def score_file(filename):
-    return send_from_directory(str(SCORES_FOLDER), filename)
-=======
 # Page to display score with OpenSheetMusicDisplay
 @app.route("/score/<basename>")
 def score(basename):
     return render_template_string(SCORE_PAGE_HTML, base=basename)
->>>>>>> e6011213
+
+@app.route("/scores/<path:filename>")
+def score_file(filename):
+    return send_from_directory(str(SCORES_FOLDER), filename)
 
 # Redirect root → rating page
 @app.route("/")
